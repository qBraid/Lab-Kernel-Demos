{
 "cells": [
  {
   "cell_type": "markdown",
   "metadata": {},
   "source": [
    "# qBraid SDK NEC integration\n",
    "\n",
    "The [qBraid-SDK](https://github.com/qBraid/qBraid) is platform-agnostic quantum runtime framework. Distinguishing itself through a streamlined and highly-configurable approach to cross-platform integration, the qBraid-SDK does not assume a fixed target software framework. Instead, it allows providers to dynamically register any desired run input program type as the target, depending on their specific needs.\n",
    "\n",
    "This notebook demonstrates how to use the qBraid-SDK to run a qubo on the NEC backend."
   ]
  },
  {
   "cell_type": "code",
<<<<<<< HEAD
   "execution_count": 1,
=======
   "execution_count": null,
>>>>>>> 84318510
   "metadata": {},
   "outputs": [],
   "source": [
    "%%capture\n",
    "\n",
    "# First, we install the essential libraries to our current Python runtime.\n",
    "# \"%%capture\" (above) captures and in this case, hides the output of this\n",
    "# cell, so you can comment it out if you need help debugging this step.\n",
    "\n",
    "%pip install 'qbraid[pyqubo,visualization]'"
   ]
  },
  {
   "cell_type": "code",
   "execution_count": 2,
   "metadata": {},
   "outputs": [],
   "source": [
    "from qbraid.runtime import QbraidProvider"
   ]
  },
  {
   "cell_type": "code",
   "execution_count": 3,
   "metadata": {},
   "outputs": [],
   "source": [
    "provider = QbraidProvider()"
   ]
  },
  {
   "cell_type": "code",
   "execution_count": 4,
   "metadata": {},
   "outputs": [
    {
     "name": "stderr",
     "output_type": "stream",
     "text": [
      "/opt/.qbraid/environments/qbraid_000000/pyenv/lib/python3.11/site-packages/qbraid/runtime/native/provider.py:132: RuntimeWarning: The default runtime configuration for device 'nec_vector_annealer' includes transpilation to program type 'qubo', which is not registered.\n",
      "  warnings.warn(\n"
     ]
    },
    {
     "data": {
      "text/plain": [
       "<DeviceStatus.ONLINE: 'online'>"
      ]
     },
     "execution_count": 4,
     "metadata": {},
     "output_type": "execute_result"
    }
   ],
   "source": [
    "device = provider.get_device(\"nec_vector_annealer\")\n",
    "\n",
    "device.status()"
   ]
  },
  {
   "cell_type": "code",
   "execution_count": 5,
   "metadata": {},
   "outputs": [],
   "source": [
    "target_spec = device.profile.get(\"program_spec\")\n",
    "\n",
    "target_spec"
   ]
  },
  {
   "cell_type": "code",
   "execution_count": 6,
   "metadata": {},
   "outputs": [
    {
     "ename": "QbraidRuntimeError",
     "evalue": "Run input transform failed due to missing target ProgramSpec. Ensure all required dependency extras for this device are installed, and try again. If the issue persists, please submit a bug report at https://github.com/qBraid/qBraid/issues.",
     "output_type": "error",
     "traceback": [
      "\u001b[0;31m---------------------------------------------------------------------------\u001b[0m",
      "\u001b[0;31mQbraidRuntimeError\u001b[0m                        Traceback (most recent call last)",
      "Cell \u001b[0;32mIn[6], line 21\u001b[0m\n\u001b[1;32m     14\u001b[0m device \u001b[38;5;241m=\u001b[39m provider\u001b[38;5;241m.\u001b[39mget_device(\u001b[38;5;124m\"\u001b[39m\u001b[38;5;124mnec_vector_annealer\u001b[39m\u001b[38;5;124m\"\u001b[39m)\n\u001b[1;32m     16\u001b[0m params \u001b[38;5;241m=\u001b[39m {\n\u001b[1;32m     17\u001b[0m     \u001b[38;5;124m\"\u001b[39m\u001b[38;5;124moffset\u001b[39m\u001b[38;5;124m\"\u001b[39m: offset,\n\u001b[1;32m     18\u001b[0m     \u001b[38;5;124m\"\u001b[39m\u001b[38;5;124mnum_reads\u001b[39m\u001b[38;5;124m\"\u001b[39m: \u001b[38;5;241m10\u001b[39m,\n\u001b[1;32m     19\u001b[0m }\n\u001b[0;32m---> 21\u001b[0m job \u001b[38;5;241m=\u001b[39m \u001b[43mdevice\u001b[49m\u001b[38;5;241;43m.\u001b[39;49m\u001b[43mrun\u001b[49m\u001b[43m(\u001b[49m\u001b[43mmodel\u001b[49m\u001b[43m,\u001b[49m\u001b[43m \u001b[49m\u001b[43mparams\u001b[49m\u001b[38;5;241;43m=\u001b[39;49m\u001b[43mparams\u001b[49m\u001b[43m)\u001b[49m\n\u001b[1;32m     22\u001b[0m result \u001b[38;5;241m=\u001b[39m job\u001b[38;5;241m.\u001b[39mresult()\n\u001b[1;32m     23\u001b[0m \u001b[38;5;28mprint\u001b[39m(result\u001b[38;5;241m.\u001b[39mdata\u001b[38;5;241m.\u001b[39mto_dict())\n",
      "File \u001b[0;32m/opt/.qbraid/environments/qbraid_000000/pyenv/lib/python3.11/site-packages/qbraid/runtime/native/device.py:328\u001b[0m, in \u001b[0;36mQbraidDevice.run\u001b[0;34m(self, run_input, shots, tags, **kwargs)\u001b[0m\n\u001b[1;32m    326\u001b[0m     aux_payload \u001b[38;5;241m=\u001b[39m \u001b[38;5;28mself\u001b[39m\u001b[38;5;241m.\u001b[39m_construct_aux_payload(program, program_spec)\n\u001b[1;32m    327\u001b[0m run_input_json \u001b[38;5;241m=\u001b[39m \u001b[38;5;28mself\u001b[39m\u001b[38;5;241m.\u001b[39mtransform(program)\n\u001b[0;32m--> 328\u001b[0m \u001b[38;5;28;43mself\u001b[39;49m\u001b[38;5;241;43m.\u001b[39;49m\u001b[43m_validate_run_input_payload\u001b[49m\u001b[43m(\u001b[49m\u001b[43mrun_input_json\u001b[49m\u001b[43m,\u001b[49m\u001b[43m \u001b[49m\u001b[38;5;28;43mself\u001b[39;49m\u001b[38;5;241;43m.\u001b[39;49m\u001b[43m_target_spec\u001b[49m\u001b[43m)\u001b[49m\n\u001b[1;32m    329\u001b[0m runtime_payload \u001b[38;5;241m=\u001b[39m {\u001b[38;5;241m*\u001b[39m\u001b[38;5;241m*\u001b[39maux_payload, \u001b[38;5;241m*\u001b[39m\u001b[38;5;241m*\u001b[39mrun_input_json}\n\u001b[1;32m    330\u001b[0m job \u001b[38;5;241m=\u001b[39m \u001b[38;5;28mself\u001b[39m\u001b[38;5;241m.\u001b[39msubmit(run_input\u001b[38;5;241m=\u001b[39mruntime_payload, shots\u001b[38;5;241m=\u001b[39mshots, tags\u001b[38;5;241m=\u001b[39mtags, \u001b[38;5;241m*\u001b[39m\u001b[38;5;241m*\u001b[39mkwargs)\n",
      "File \u001b[0;32m/opt/.qbraid/environments/qbraid_000000/pyenv/lib/python3.11/site-packages/qbraid/runtime/native/device.py:250\u001b[0m, in \u001b[0;36mQbraidDevice._validate_run_input_payload\u001b[0;34m(payload, target_spec)\u001b[0m\n\u001b[1;32m    244\u001b[0m \u001b[38;5;28;01melse\u001b[39;00m:\n\u001b[1;32m    245\u001b[0m     error_message \u001b[38;5;241m=\u001b[39m error_message\u001b[38;5;241m.\u001b[39mformat(\n\u001b[1;32m    246\u001b[0m         \u001b[38;5;124m\"\u001b[39m\u001b[38;5;124m, likely due to corrupted target ProgramSpec. Use QbraidProvider.get_device() \u001b[39m\u001b[38;5;124m\"\u001b[39m\n\u001b[1;32m    247\u001b[0m         \u001b[38;5;124m\"\u001b[39m\u001b[38;5;124mto re-instantiate the device object, and try again\u001b[39m\u001b[38;5;124m\"\u001b[39m\n\u001b[1;32m    248\u001b[0m     )\n\u001b[0;32m--> 250\u001b[0m \u001b[38;5;28;01mraise\u001b[39;00m QbraidRuntimeError(error_message)\n",
      "\u001b[0;31mQbraidRuntimeError\u001b[0m: Run input transform failed due to missing target ProgramSpec. Ensure all required dependency extras for this device are installed, and try again. If the issue persists, please submit a bug report at https://github.com/qBraid/qBraid/issues."
     ]
    }
   ],
   "source": [
    "# Insert your qbraid API key, in the form of a string, below.\n",
    "# If you have the correct permission, you will be able to\n",
    "# access the NEC Vector Annealer through the Qbraid Runtime.\n",
    "from pyqubo import Spin\n",
    "\n",
    "from qbraid import QbraidProvider\n",
    "\n",
    "s1, s2, s3, s4 = Spin(\"s1\"), Spin(\"s2\"), Spin(\"s3\"), Spin(\"s4\")\n",
    "H = (4 * s1 + 2 * s2 + 7 * s3 + s4) ** 2\n",
    "model = H.compile()\n",
    "qubo, offset = model.to_qubo()\n",
    "\n",
    "provider = QbraidProvider(api_key=\"YOUR_API_KEY\")\n",
    "device = provider.get_device(\"nec_vector_annealer\")\n",
    "\n",
    "params = {\n",
    "    \"offset\": offset,\n",
    "    \"num_reads\": 10,\n",
    "}\n",
    "\n",
    "job = device.run(model, params=params)\n",
    "result = job.result()\n",
    "print(result.data.to_dict())"
   ]
  },
  {
   "cell_type": "code",
   "execution_count": null,
   "metadata": {},
   "outputs": [],
   "source": []
  }
 ],
 "metadata": {
  "kernelspec": {
   "display_name": "Python 3 [Default]",
   "language": "python",
   "name": "python3"
  },
  "language_info": {
   "codemirror_mode": {
    "name": "ipython",
    "version": 3
   },
   "file_extension": ".py",
   "mimetype": "text/x-python",
   "name": "python",
   "nbconvert_exporter": "python",
   "pygments_lexer": "ipython3",
   "version": "3.11.9"
  }
 },
 "nbformat": 4,
 "nbformat_minor": 4
}<|MERGE_RESOLUTION|>--- conflicted
+++ resolved
@@ -13,11 +13,7 @@
   },
   {
    "cell_type": "code",
-<<<<<<< HEAD
    "execution_count": 1,
-=======
-   "execution_count": null,
->>>>>>> 84318510
    "metadata": {},
    "outputs": [],
    "source": [
